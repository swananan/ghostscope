use anyhow::Result;
use clap::{Parser, ValueEnum};
use std::path::PathBuf;
use tracing::{info, warn};

#[derive(Debug, Clone, Copy, PartialEq, ValueEnum, serde::Serialize, serde::Deserialize)]
pub enum LayoutMode {
    /// Horizontal layout: panels arranged side by side (4:3:3 ratio)
    Horizontal,
    /// Vertical layout: panels arranged top to bottom (4:3:3 ratio)
    Vertical,
}

#[derive(Parser, Debug)]
#[command(name = "ghostscope")]
#[command(
    about = "A DWARF-aware eBPF tracer with cgdb-like TUI - explore live processes at runtime"
)]
#[command(version = env!("CARGO_PKG_VERSION"))]
pub struct Args {
    /// Binary file to debug (path or name)
    pub binary: Option<String>,

    /// Target file for analysis (executable, shared library, or static library)
    /// Can be an absolute or relative path. Relative paths are converted to absolute paths
    /// based on the command execution directory. Search order for relative paths:
    /// 1. Current working directory
    /// 2. Same directory as the ghostscope command
    ///
    /// - Can be used together with -p to filter events for a specific PID
    #[arg(long, short = 't', value_name = "PATH")]
    pub target: Option<String>,

    /// Process ID to attach to
    #[arg(long, short = 'p', value_name = "PID")]
    pub pid: Option<u32>,

    /// Log file path (default: ./ghostscope.log)
    #[arg(long, value_name = "PATH")]
    pub log_file: Option<PathBuf>,

    /// Enable logging to file (overrides config file)
    #[arg(long, action = clap::ArgAction::SetTrue)]
    pub log: bool,

    /// Disable logging completely (overrides config file)
    #[arg(long, action = clap::ArgAction::SetTrue)]
    pub no_log: bool,

    /// Enable console/stdout logging in addition to file logging (overrides config file)
    #[arg(long, action = clap::ArgAction::SetTrue)]
    pub log_console: bool,

    /// Disable console/stdout logging, file logging only (overrides config file)
    #[arg(long, action = clap::ArgAction::SetTrue)]
    pub no_log_console: bool,

    /// Set log level (error, warn, info, debug, trace)
    /// Priority: 1. Command line args, 2. RUST_LOG env var, 3. Config file (default: warn)
    #[arg(long, value_name = "LEVEL")]
    pub log_level: Option<String>,

    /// Specify custom configuration file path
    #[arg(long, value_name = "PATH")]
    pub config: Option<PathBuf>,

    /// Debug information file path (overrides auto-detection)
    /// Auto-detection searches:
    /// 1. Binary itself (.debug_info sections)
    /// 2. .gnu_debuglink section
    /// 3. .gnu_debugdata section (Android/compressed)
    /// 4. Standard paths: /usr/lib/debug, /usr/local/lib/debug
    /// 5. Build-ID based paths
    /// 6. Common patterns: binary.debug, binary.dbg
    #[arg(long, short = 'd', value_name = "PATH")]
    pub debug_file: Option<PathBuf>,

    /// Allow non-strict debug file matching (CRC/Build-ID mismatches)
    /// Default is strict (disabled). When set, CRC/Build-ID mismatches are allowed with WARN logs.
    #[arg(long, action = clap::ArgAction::SetTrue)]
    pub allow_loose_debug_match: bool,

    /// Script to execute (inline script - optional for TUI mode)
    #[arg(long, short = 's', value_name = "SCRIPT")]
    pub script: Option<String>,

    /// Script file path (optional for debugging - TUI mode accepts user input)
    #[arg(long, value_name = "PATH")]
    pub script_file: Option<PathBuf>,

    /// Start in TUI mode (default behavior when no script provided)
    #[arg(long, action = clap::ArgAction::SetTrue)]
    pub tui: bool,

    /// Save LLVM IR files for each trace pattern (debug: true, release: false)
    #[arg(long, action = clap::ArgAction::SetTrue)]
    pub save_llvm_ir: bool,

    /// Disable saving LLVM IR files (overrides default behavior)
    #[arg(long, action = clap::ArgAction::SetTrue)]
    pub no_save_llvm_ir: bool,

    /// Save eBPF bytecode files for each trace pattern (debug: true, release: false)  
    #[arg(long, action = clap::ArgAction::SetTrue)]
    pub save_ebpf: bool,

    /// Disable saving eBPF bytecode files (overrides default behavior)
    #[arg(long, action = clap::ArgAction::SetTrue)]
    pub no_save_ebpf: bool,

    /// Save AST files for each trace pattern (debug: true, release: false)
    #[arg(long, action = clap::ArgAction::SetTrue)]
    pub save_ast: bool,

    /// Disable saving AST files (overrides default behavior)
    #[arg(long, action = clap::ArgAction::SetTrue)]
    pub no_save_ast: bool,

    /// TUI layout mode: horizontal (h) or vertical (v)
    /// horizontal: panels arranged side by side (4:3:3 ratio)
    /// vertical: panels arranged top to bottom (4:3:3 ratio)
    #[arg(long, value_name = "MODE", value_enum, default_value = "horizontal")]
    pub layout: LayoutMode,

    /// Force using PerfEventArray instead of RingBuf (for testing only)
    /// WARNING: This is for testing purposes only. PerfEventArray has performance overhead
    /// compared to RingBuf on kernels >= 5.8
    #[arg(long, action = clap::ArgAction::SetTrue)]
    pub force_perf_event_array: bool,

<<<<<<< HEAD
    /// Enable sysmon eBPF for -t when the target is a shared library (.so).
    /// This starts system-wide sched exec/fork/exit tracepoints to maintain
    /// ASLR offsets for late-start processes loading the library. Disabled by
    /// default due to possible overhead on systems with high process churn.
    #[arg(long = "enable-sysmon-shared-lib", action = clap::ArgAction::SetTrue)]
    pub enable_sysmon_shared_lib: bool,
=======
    /// Show the source panel explicitly (overrides config)
    #[arg(long, action = clap::ArgAction::SetTrue)]
    pub source_panel: bool,

    /// Hide the source panel (overrides config)
    #[arg(long, action = clap::ArgAction::SetTrue)]
    pub no_source_panel: bool,
>>>>>>> 090768b4

    /// Remaining arguments (when using --args)
    pub remaining: Vec<String>,
}

#[derive(Debug, Clone)]
pub struct ParsedArgs {
    pub binary_path: Option<String>,
    pub target_path: Option<String>,
    pub binary_args: Vec<String>,
    pub log_file: Option<PathBuf>,
    pub enable_logging: bool,
    pub enable_console_logging: bool,
    pub log_level: crate::config::settings::LogLevel,
    pub has_explicit_log_flag: bool, // Track if --log/--no-log was explicitly provided
    pub has_explicit_console_log_flag: bool, // Track if --log-console/--no-log-console was explicitly provided
    pub config: Option<PathBuf>,
    pub debug_file: Option<PathBuf>,
    pub script: Option<String>,
    pub script_file: Option<PathBuf>,
    pub pid: Option<u32>,
    pub tui_mode: bool,
    pub should_save_llvm_ir: bool,
    pub should_save_ebpf: bool,
    pub should_save_ast: bool,
    pub layout_mode: LayoutMode,
    pub force_perf_event_array: bool,
    pub enable_sysmon_for_shared_lib: bool,
    pub allow_loose_debug_match: bool,
    pub source_panel: bool,
    pub no_source_panel: bool,
}

impl Args {
    /// Parse command line arguments with special handling for --args
    pub fn parse_args() -> ParsedArgs {
        let args: Vec<String> = std::env::args().collect();

        // Look for --args flag
        if let Some(args_pos) = args.iter().position(|arg| arg == "--args") {
            // Everything after --args is for the target binary
            let (before_args, after_args) = args.split_at(args_pos);

            // Parse options before --args
            let mut modified_args = before_args.to_vec();
            modified_args.push("--args".to_string()); // Keep the flag for clap

            let parsed = Args::try_parse_from(&modified_args).unwrap_or_else(|e| e.exit());

            // Extract binary and its arguments from after --args
            let after_args = &after_args[1..]; // Skip the --args flag itself
            let (binary_path, binary_args) = if !after_args.is_empty() {
                (Some(after_args[0].clone()), after_args[1..].to_vec())
            } else {
                (None, Vec::new())
            };

            let should_save_llvm_ir = Self::should_save_llvm_ir(&parsed);
            let should_save_ebpf = Self::should_save_ebpf(&parsed);
            let should_save_ast = Self::should_save_ast(&parsed);
            let tui_mode = Self::determine_tui_mode(&parsed);
            let target_path = Self::resolve_target_path(&parsed);
            let (
                enable_logging,
                enable_console_logging,
                log_level,
                has_explicit_log_flag,
                has_explicit_console_log_flag,
            ) = Self::determine_logging_config(&parsed);

            ParsedArgs {
                binary_path,
                target_path,
                binary_args,
                log_file: parsed.log_file,
                enable_logging,
                enable_console_logging,
                log_level,
                has_explicit_log_flag,
                has_explicit_console_log_flag,
                config: parsed.config,
                debug_file: parsed.debug_file,
                script: parsed.script,
                script_file: parsed.script_file,
                pid: parsed.pid,
                tui_mode,
                should_save_llvm_ir,
                should_save_ebpf,
                should_save_ast,
                layout_mode: parsed.layout,
                force_perf_event_array: parsed.force_perf_event_array,
                enable_sysmon_for_shared_lib: parsed.enable_sysmon_shared_lib,
                allow_loose_debug_match: parsed.allow_loose_debug_match,
                source_panel: parsed.source_panel,
                no_source_panel: parsed.no_source_panel,
            }
        } else {
            // Normal parsing without --args
            let parsed = Args::parse();

            let should_save_llvm_ir = Self::should_save_llvm_ir(&parsed);
            let should_save_ebpf = Self::should_save_ebpf(&parsed);
            let should_save_ast = Self::should_save_ast(&parsed);
            let tui_mode = Self::determine_tui_mode(&parsed);
            let target_path = Self::resolve_target_path(&parsed);
            let (
                enable_logging,
                enable_console_logging,
                log_level,
                has_explicit_log_flag,
                has_explicit_console_log_flag,
            ) = Self::determine_logging_config(&parsed);

            ParsedArgs {
                binary_path: parsed.binary,
                target_path,
                binary_args: Vec::new(),
                log_file: parsed.log_file,
                enable_logging,
                enable_console_logging,
                log_level,
                has_explicit_log_flag,
                has_explicit_console_log_flag,
                config: parsed.config,
                debug_file: parsed.debug_file,
                script: parsed.script,
                script_file: parsed.script_file,
                pid: parsed.pid,
                tui_mode,
                should_save_llvm_ir,
                should_save_ebpf,
                should_save_ast,
                layout_mode: parsed.layout,
                force_perf_event_array: parsed.force_perf_event_array,
                enable_sysmon_for_shared_lib: parsed.enable_sysmon_shared_lib,
                allow_loose_debug_match: parsed.allow_loose_debug_match,
                source_panel: parsed.source_panel,
                no_source_panel: parsed.no_source_panel,
            }
        }
    }

    /// Determine whether to save LLVM IR files based on arguments and build type
    fn should_save_llvm_ir(parsed: &Args) -> bool {
        if parsed.no_save_llvm_ir {
            false
        } else if parsed.save_llvm_ir {
            true
        } else {
            // Default behavior: debug = true, release = false
            cfg!(debug_assertions)
        }
    }

    /// Determine whether to save eBPF files based on arguments and build type
    fn should_save_ebpf(parsed: &Args) -> bool {
        if parsed.no_save_ebpf {
            false
        } else if parsed.save_ebpf {
            true
        } else {
            // Default behavior: debug = true, release = false
            cfg!(debug_assertions)
        }
    }

    /// Determine whether to save AST files based on arguments and build type
    fn should_save_ast(parsed: &Args) -> bool {
        if parsed.no_save_ast {
            false
        } else if parsed.save_ast {
            true
        } else {
            // Default behavior: debug = true, release = false
            cfg!(debug_assertions)
        }
    }

    /// Determine whether to start in TUI mode
    fn determine_tui_mode(parsed: &Args) -> bool {
        // Explicit --tui flag takes precedence
        if parsed.tui {
            return true;
        }

        // If no script or script file provided, default to TUI mode
        parsed.script.is_none() && parsed.script_file.is_none()
    }

    /// Resolve target path with fallback search logic
    fn resolve_target_path(parsed: &Args) -> Option<String> {
        if let Some(target) = &parsed.target {
            // Check if it's an absolute path
            let target_path = PathBuf::from(target);
            if target_path.is_absolute() {
                if target_path.exists() {
                    Some(target.clone())
                } else {
                    warn!("Target file not found: {}", target);
                    Some(target.clone()) // Return anyway for error handling later
                }
            } else {
                // Try relative path searches and convert to absolute paths
                // 1. Current working directory
                if target_path.exists() {
                    if let Ok(current_dir) = std::env::current_dir() {
                        let absolute_target = current_dir.join(target);
                        return Some(absolute_target.to_string_lossy().to_string());
                    } else {
                        return Some(target.clone()); // Fallback if can't get current dir
                    }
                }

                // 2. Same directory as the command (executable directory)
                if let Ok(exe_path) = std::env::current_exe() {
                    if let Some(exe_dir) = exe_path.parent() {
                        let exe_target = exe_dir.join(target);
                        if exe_target.exists() {
                            return Some(exe_target.to_string_lossy().to_string());
                        }
                    }
                }

                // 3. If not found, still convert to absolute path based on current directory
                if let Ok(current_dir) = std::env::current_dir() {
                    let absolute_target = current_dir.join(target);
                    warn!(
                        "Target file not found, using absolute path: {}",
                        absolute_target.display()
                    );
                    Some(absolute_target.to_string_lossy().to_string())
                } else {
                    warn!("Cannot determine current directory for target: {}", target);
                    Some(target.clone()) // Last resort fallback
                }
            }
        } else {
            None
        }
    }

    /// Determine logging configuration from command line arguments
    fn determine_logging_config(
        parsed: &Args,
    ) -> (bool, bool, crate::config::settings::LogLevel, bool, bool) {
        // Check if we're in script mode (script provided via --script or --script-file)
        let is_script_mode = parsed.script.is_some() || parsed.script_file.is_some();

        // Check if explicit log flags were provided
        let has_explicit_log_flag = parsed.log || parsed.no_log;
        let has_explicit_console_log_flag = parsed.log_console || parsed.no_log_console;

        // Determine enable_logging (file logging)
        let enable_logging = if parsed.no_log {
            false // --no-log takes precedence, disables all logging
        } else if parsed.log {
            true // --log takes precedence, enables file logging
        } else if is_script_mode {
            false // Script mode defaults to no logging
        } else {
            true // TUI mode defaults to logging enabled
        };

        // Determine enable_console_logging
        let enable_console_logging = if parsed.no_log || parsed.no_log_console {
            false // --no-log or --no-log-console disables console logging
        } else if parsed.log_console {
            true // --log-console explicitly enables console logging
        } else {
            false // Default: console logging is disabled for cleaner output
        };

        // Determine log_level - Priority: 1. Command line, 2. RUST_LOG env, 3. Config file (default: warn)
        let log_level = if let Some(ref level_str) = parsed.log_level {
            // --log-level takes highest precedence
            crate::config::settings::LogLevel::from_str(level_str).unwrap_or_else(|_| {
                warn!("Invalid log level '{}', using default 'warn'", level_str);
                crate::config::settings::LogLevel::Warn
            })
        } else if let Ok(rust_log) = std::env::var("RUST_LOG") {
            // RUST_LOG environment variable as second priority
            crate::config::settings::LogLevel::from_str(&rust_log)
                .unwrap_or(crate::config::settings::LogLevel::Warn)
        } else {
            crate::config::settings::LogLevel::Warn // Default level (will be overridden by config file in merged.rs)
        };

        (
            enable_logging,
            enable_console_logging,
            log_level,
            has_explicit_log_flag,
            has_explicit_console_log_flag,
        )
    }
}

impl ParsedArgs {
    /// Validate command line arguments for consistency and completeness
    pub fn validate(&self) -> Result<()> {
        // Must have either PID or target path for meaningful operation
        if self.pid.is_none() && self.target_path.is_none() {
            warn!("No target PID or target file specified - running in standalone mode");
        }

        // Target path validation
        if let Some(target_path) = &self.target_path {
            let target_file = PathBuf::from(target_path);
            if !target_file.exists() {
                return Err(anyhow::anyhow!(
                    "Target file does not exist: {}",
                    target_path
                ));
            }
            if !target_file.is_file() {
                return Err(anyhow::anyhow!(
                    "Target path is not a file: {}",
                    target_path
                ));
            }
            info!("✓ Target file found: {}", target_path);
        }

        if let Some(pid) = self.pid {
            if !is_pid_running(pid) {
                return Err(anyhow::anyhow!(
                    "Process with PID {} is not running. Use 'ps -p {}' to verify the process exists",
                    pid,
                    pid
                ));
            }
            info!("✓ Target PID {} is running", pid);
        }

        // Script file must exist if specified
        if let Some(script_file) = &self.script_file {
            if !script_file.exists() {
                return Err(anyhow::anyhow!(
                    "Script file does not exist: {}",
                    script_file.display()
                ));
            }
            if !script_file.is_file() {
                return Err(anyhow::anyhow!(
                    "Script path is not a file: {}",
                    script_file.display()
                ));
            }
        }

        // Debug file must exist if specified
        if let Some(debug_file) = &self.debug_file {
            if !debug_file.exists() {
                return Err(anyhow::anyhow!(
                    "Debug file does not exist: {}",
                    debug_file.display()
                ));
            }
        }

        info!("✓ Command line arguments validated successfully");
        Ok(())
    }
}

/// Check if a process with given PID is currently running
fn is_pid_running(pid: u32) -> bool {
    use std::path::Path;

    // On Linux, check if /proc/PID exists and is a directory
    let proc_path = format!("/proc/{pid}");
    Path::new(&proc_path).is_dir()
}<|MERGE_RESOLUTION|>--- conflicted
+++ resolved
@@ -128,14 +128,13 @@
     #[arg(long, action = clap::ArgAction::SetTrue)]
     pub force_perf_event_array: bool,
 
-<<<<<<< HEAD
     /// Enable sysmon eBPF for -t when the target is a shared library (.so).
     /// This starts system-wide sched exec/fork/exit tracepoints to maintain
     /// ASLR offsets for late-start processes loading the library. Disabled by
     /// default due to possible overhead on systems with high process churn.
     #[arg(long = "enable-sysmon-shared-lib", action = clap::ArgAction::SetTrue)]
     pub enable_sysmon_shared_lib: bool,
-=======
+
     /// Show the source panel explicitly (overrides config)
     #[arg(long, action = clap::ArgAction::SetTrue)]
     pub source_panel: bool,
@@ -143,7 +142,6 @@
     /// Hide the source panel (overrides config)
     #[arg(long, action = clap::ArgAction::SetTrue)]
     pub no_source_panel: bool,
->>>>>>> 090768b4
 
     /// Remaining arguments (when using --args)
     pub remaining: Vec<String>,
